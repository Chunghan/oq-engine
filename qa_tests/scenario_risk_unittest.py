--- conflicted
+++ resolved
@@ -149,18 +149,6 @@
 
         # Given the random seed in this config file, here's what we expect to
         # get for the region:
-<<<<<<< HEAD
-        exp_mean_loss = 1241.98634506
-        exp_stddev_loss = 496.347910797
-        # Expected loss map for the sample-based approach:
-        expected_loss_map = [
-            dict(asset='a3', pos='15.48 38.25', mean=194.872588825,
-                 stddev=92.9001695062),
-            dict(asset='a2', pos='15.56 38.17', mean=510.7005053,
-                 stddev=350.80093426),
-            dict(asset='a1', pos='15.48 38.09', mean=524.710479665,
-                 stddev=243.777756948),
-=======
         exp_mean_loss = 1255.09
         exp_stddev_loss = 530.00
         # Expected loss map for the sample-based approach:
@@ -171,7 +159,6 @@
                  stddev=379.617139967),
             dict(asset='a1', pos='15.48 38.09', mean=522.856225188,
                  stddev=248.025575687),
->>>>>>> 3ed3e5b5
         ]
 
         # Sanity check on the test data defined above, because humans suck at
