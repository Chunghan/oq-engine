# -*- coding: utf-8 -*-

# Copyright (c) 2010-2012, GEM Foundation.
#
# OpenQuake is free software: you can redistribute it and/or modify it
# under the terms of the GNU Affero General Public License as published
# by the Free Software Foundation, either version 3 of the License, or
# (at your option) any later version.
#
# OpenQuake is distributed in the hope that it will be useful,
# but WITHOUT ANY WARRANTY; without even the implied warranty of
# MERCHANTABILITY or FITNESS FOR A PARTICULAR PURPOSE.  See the
# GNU General Public License for more details.
#
# You should have received a copy of the GNU Affero General Public License
# along with OpenQuake.  If not, see <http://www.gnu.org/licenses/>.

"""
Hazard getters for Risk calculators.

An HazardGetter is responsible to get hazard outputs needed by a risk
calculation.
"""

import string

from openquake.db import models
from django.db import connection


class HazardCurveGetterPerAsset(object):
    """
    Simple HazardCurve Getter that performs a query per asset.

    It caches the computed hazard curve object on a per-location basis.
    """
    def __init__(self, hazard_curve_id):
        self.hazard_curve_id = hazard_curve_id
        self.imls = models.HazardCurve.objects.get(pk=hazard_curve_id).imls
        self._cache = {}

    def __call__(self, site):
        """
        :param location:
            `django.contrib.gis.geos.point.Point` object.
        """
        if site.wkt in self._cache:
            return self._cache[site.wkt]

        cursor = connection.cursor()

        query = """
        SELECT
            hzrdr.hazard_curve_data.poes,
            min(ST_Distance_Sphere(location, %s))
                AS min_distance
        FROM hzrdr.hazard_curve_data
        WHERE hazard_curve_id = %s
        GROUP BY id
        ORDER BY min_distance
        LIMIT 1;"""

        args = ('SRID=4326; %s' % site.wkt, self.hazard_curve_id)

        cursor.execute(query, args)
        poes = cursor.fetchone()[0]

        hazard = zip(self.imls, poes)

        self._cache[site.wkt] = hazard

        return hazard


class GroundMotionValuesGetter(object):
    """
    Hazard getter for loading ground motion values.
    It caches the ground motion values on a per-location basis.

    :param int hazard_output_id:
        Id of the hazard output (`openquake.db.models.Output`) used to
        look up the ground motion values. This implementation only supports
        plain `gmf` output types (single logic tree branch or realization).
    :param str imt:
        The intensity measure type with which the ground motion
<<<<<<< HEAD
        values have been computed.
=======
        values have been computed (long form).
>>>>>>> cebe4e18
    :param float time_span:
        Time span (also known as investigation time).
    :param float tses:
        Time representative of the stochastic event set.
        It is computed as: time span * number of logic tree branches *
        number of seismicity histories.
<<<<<<< HEAD
    :param float sa_period:
        When the intensity measure type is `SA` (
        spectral acceleration), it specifies its period (in seconds).
    :param float sa_damping:
        When the intensity measure type is `SA` (
        spectral acceleration), it specifies its damping factor
        (percentage). Default to 5.0.
    """

    def __init__(self, hazard_output_id, imt, time_span, tses,
                 sa_period=None, sa_damping=5.0):

        if imt == "SA" and sa_period is None:
            raise ValueError("With IMT==`SA`, `sa_period` must be specified.")
=======
    """

    def __init__(self, hazard_output_id, imt, time_span, tses):
        imt, sa_period, sa_damping = models.parse_imt(imt)
>>>>>>> cebe4e18

        self._imt = imt
        self._tses = tses
        self._time_span = time_span
        self._sa_period = sa_period
        self._sa_damping = sa_damping
        self._hazard_output_id = hazard_output_id

        self._cache = {}

        self._gmf_set_ids = self._load_gmf_set_ids()

    def _load_gmf_set_ids(self):
        """
        At the moment, we only support risk calculations using ground motion
        fields coming from a specific realization.
        """
<<<<<<< HEAD
        output = models.Output.objects.get(id=self._hazard_output_id)

        if output.output_type == "gmf":
            return tuple([x.id for x in models.GmfSet.objects.filter(
                gmf_collection__output=output)])
=======
        gmf_collection = models.GmfCollection.objects.get(
            id=self._hazard_output_id)

        if gmf_collection.output.output_type == "gmf":
            return tuple(
                gmf_collection.gmfset_set.values_list('id', flat=True))
>>>>>>> cebe4e18
        else:
            raise ValueError("Output must be of type `gmf`. "
                "At the moment, we only support computation of loss curves "
                "for a specific logic tree branch.")

    def __call__(self, site):
        """
        Return the closest ground motion values to the given location.

        :param site:
            The reference location. The closest ground motion values
            to this location are returned.
        :type site: `django.contrib.gis.geos.point.Point` object
        """

        if site.wkt in self._cache:
            return self._cache[site.wkt]

        cursor = connection.cursor()

        spectral_filters = ""

        if self._imt == "SA":
            spectral_filters = "AND sa_period = %s AND sa_damping = %s"

<<<<<<< HEAD
        query = string.Template("""
        SELECT array_agg(n.v) as t, min(ST_Distance_Sphere(location, %s))
        AS min_distance FROM (
            SELECT unnest(gmvs) as v, location FROM hzrdr.gmf
            WHERE imt = %s AND gmf_set_id IN %s ${sa}
            ORDER BY gmf_set_id, result_grp_ordinal
        ) n GROUP BY location ORDER BY min_distance LIMIT 1;""").substitute(
        dict(sa=spectral_filters))
=======
        query = """
        SELECT array_agg(n.v) as t,
               AsText(location),
               min(ST_Distance_Sphere(location, %%s))
        AS min_distance FROM (
            SELECT row_number() over () as r,
                   unnest(m.gmvs) as v, location FROM (
              SELECT gmvs, location FROM hzrdr.gmf
              WHERE imt = %%s AND gmf_set_id IN %%s %s
              ORDER BY gmf_set_id, result_grp_ordinal
          ) m) n GROUP BY r, location ORDER BY min_distance;"""

        query = query % spectral_filters
>>>>>>> cebe4e18

        args = ("SRID=4326; %s" % site.wkt, self._imt, self._gmf_set_ids)

        if self._imt == "SA":
            args = args + (self._sa_period, self._sa_damping)

        cursor.execute(query, args)
<<<<<<< HEAD
        ground_motion_values = cursor.fetchone()[0]

        # temporary format, to be changed.
=======

        ground_motion_values = []
        current_location = None
        while 1:
            data = cursor.fetchone()
            if not data:
                break
            if not current_location:
                current_location = data[1]
            else:
                if current_location != data[1]:
                    break
            ground_motion_values.extend(data[0])

        # FIXME(lp): temporary format, to be changed.
        # Do these values depends on the site?
>>>>>>> cebe4e18
        result = {"IMLs": ground_motion_values,
            "TimeSpan": self._time_span, "TSES": self._tses}

        self._cache[site.wkt] = result
        return result


HAZARD_GETTERS = dict(
<<<<<<< HEAD
    one_query_per_asset=HazardCurveGetterPerAsset,
    event_based=GroundMotionValuesGetter,
=======
    hazard_curve=HazardCurveGetterPerAsset,
    ground_motion_field=GroundMotionValuesGetter,
>>>>>>> cebe4e18
)<|MERGE_RESOLUTION|>--- conflicted
+++ resolved
@@ -21,8 +21,6 @@
 An HazardGetter is responsible to get hazard outputs needed by a risk
 calculation.
 """
-
-import string
 
 from openquake.db import models
 from django.db import connection
@@ -83,38 +81,17 @@
         plain `gmf` output types (single logic tree branch or realization).
     :param str imt:
         The intensity measure type with which the ground motion
-<<<<<<< HEAD
-        values have been computed.
-=======
         values have been computed (long form).
->>>>>>> cebe4e18
     :param float time_span:
         Time span (also known as investigation time).
     :param float tses:
         Time representative of the stochastic event set.
         It is computed as: time span * number of logic tree branches *
         number of seismicity histories.
-<<<<<<< HEAD
-    :param float sa_period:
-        When the intensity measure type is `SA` (
-        spectral acceleration), it specifies its period (in seconds).
-    :param float sa_damping:
-        When the intensity measure type is `SA` (
-        spectral acceleration), it specifies its damping factor
-        (percentage). Default to 5.0.
-    """
-
-    def __init__(self, hazard_output_id, imt, time_span, tses,
-                 sa_period=None, sa_damping=5.0):
-
-        if imt == "SA" and sa_period is None:
-            raise ValueError("With IMT==`SA`, `sa_period` must be specified.")
-=======
     """
 
     def __init__(self, hazard_output_id, imt, time_span, tses):
         imt, sa_period, sa_damping = models.parse_imt(imt)
->>>>>>> cebe4e18
 
         self._imt = imt
         self._tses = tses
@@ -132,20 +109,12 @@
         At the moment, we only support risk calculations using ground motion
         fields coming from a specific realization.
         """
-<<<<<<< HEAD
-        output = models.Output.objects.get(id=self._hazard_output_id)
-
-        if output.output_type == "gmf":
-            return tuple([x.id for x in models.GmfSet.objects.filter(
-                gmf_collection__output=output)])
-=======
         gmf_collection = models.GmfCollection.objects.get(
             id=self._hazard_output_id)
 
         if gmf_collection.output.output_type == "gmf":
             return tuple(
                 gmf_collection.gmfset_set.values_list('id', flat=True))
->>>>>>> cebe4e18
         else:
             raise ValueError("Output must be of type `gmf`. "
                 "At the moment, we only support computation of loss curves "
@@ -171,16 +140,6 @@
         if self._imt == "SA":
             spectral_filters = "AND sa_period = %s AND sa_damping = %s"
 
-<<<<<<< HEAD
-        query = string.Template("""
-        SELECT array_agg(n.v) as t, min(ST_Distance_Sphere(location, %s))
-        AS min_distance FROM (
-            SELECT unnest(gmvs) as v, location FROM hzrdr.gmf
-            WHERE imt = %s AND gmf_set_id IN %s ${sa}
-            ORDER BY gmf_set_id, result_grp_ordinal
-        ) n GROUP BY location ORDER BY min_distance LIMIT 1;""").substitute(
-        dict(sa=spectral_filters))
-=======
         query = """
         SELECT array_agg(n.v) as t,
                AsText(location),
@@ -194,7 +153,6 @@
           ) m) n GROUP BY r, location ORDER BY min_distance;"""
 
         query = query % spectral_filters
->>>>>>> cebe4e18
 
         args = ("SRID=4326; %s" % site.wkt, self._imt, self._gmf_set_ids)
 
@@ -202,11 +160,6 @@
             args = args + (self._sa_period, self._sa_damping)
 
         cursor.execute(query, args)
-<<<<<<< HEAD
-        ground_motion_values = cursor.fetchone()[0]
-
-        # temporary format, to be changed.
-=======
 
         ground_motion_values = []
         current_location = None
@@ -223,7 +176,6 @@
 
         # FIXME(lp): temporary format, to be changed.
         # Do these values depends on the site?
->>>>>>> cebe4e18
         result = {"IMLs": ground_motion_values,
             "TimeSpan": self._time_span, "TSES": self._tses}
 
@@ -232,11 +184,6 @@
 
 
 HAZARD_GETTERS = dict(
-<<<<<<< HEAD
-    one_query_per_asset=HazardCurveGetterPerAsset,
-    event_based=GroundMotionValuesGetter,
-=======
     hazard_curve=HazardCurveGetterPerAsset,
     ground_motion_field=GroundMotionValuesGetter,
->>>>>>> cebe4e18
 )