--- conflicted
+++ resolved
@@ -25,7 +25,7 @@
 import re
 
 from django.contrib.gis.db import models
-from openquake.db.models import FloatArrayField
+from openquake.db.models import CharArrayField, FloatArrayField
 
 from openquake.job.params import PARAMS, PATH_PARAMS
 
@@ -46,6 +46,19 @@
 COMPUTE_HAZARD_AT_ASSETS = "COMPUTE_HAZARD_AT_ASSETS_LOCATIONS"
 
 
+ARRAY_RE = re.compile('[ ,]+')
+
+
+def to_float_array(value):
+    """Convert string value to floating point value array"""
+    return [float(v) for v in ARRAY_RE.split(value) if len(v)]
+
+
+def to_str_array(value):
+    """Convert string value to string array"""
+    return [v for v in ARRAY_RE.split(value) if len(v)]
+
+
 class ValidationException(Exception):
     """Trivial wrapper for configuration validation errors"""
 
@@ -177,7 +190,6 @@
         return (True, [])
 
 
-<<<<<<< HEAD
 class DisaggregationValidator(object):
     """Validator for parameters which are specific to the Disaggregation
     calculator."""
@@ -187,15 +199,10 @@
     MAG_BIN_LIMITS = 'MAGNITUDE_BIN_LIMITS'
     EPS_BIN_LIMITS = 'EPSILON_BIN_LIMITS'
     DIST_BIN_LIMITS = 'DISTANCE_BIN_LIMITS'
-=======
-class FilePathValidator(object):
-    """Validator that checks paths defined in configuration files are valid"""
->>>>>>> cb6e6cb0
 
     def __init__(self, params):
         self.params = params
 
-<<<<<<< HEAD
     @staticmethod
     def check_bin_limits(limits, bin_min=None, bin_max=None):
         """Check a sequence of bin limits to ensure the following:
@@ -255,7 +262,7 @@
         errors = []
 
         for check in checks:
-            limits = self.params.get(check.get('param'))
+            limits = to_float_array(self.params.get(check.get('param')))
             bin_min = check.get('bin_min', None)
             bin_max = check.get('bin_max', None)
             try:
@@ -266,7 +273,14 @@
                 errors.append(err.message)
 
         return (valid, errors)
-=======
+
+
+class FilePathValidator(object):
+    """Validator that checks paths defined in configuration files are valid"""
+
+    def __init__(self, params):
+        self.params = params
+
     def is_valid(self):
         """Check all defined paths"""
         errors = []
@@ -284,15 +298,9 @@
 
 class BasicParameterValidator(object):
     """Validator that checks the type of configuration parameters"""
-    NUMBER_RE = re.compile('[ ,]+')
 
     def __init__(self, params):
         self.params = params
-
-    @classmethod
-    def to_float_array(cls, value):
-        """Convert string value to floating point value array"""
-        return [float(v) for v in cls.NUMBER_RE.split(value) if len(v)]
 
     def is_valid(self):
         """Check type for all parameters"""
@@ -307,10 +315,7 @@
 
             invalid = False
             try:
-                if param.to_db is not None:
-                    description = 'value'
-                    value = param.to_db(value)
-                elif param.type in (models.BooleanField,
+                if param.type in (models.BooleanField,
                                     models.NullBooleanField):
                     description = 'true/false value'
                     invalid = value.lower() not in ('0', '1', 'true', 'false')
@@ -318,22 +323,35 @@
                     description = 'polygon value'
                     # check the array contains matching pairs and at least 3
                     # vertices (allow an empty array)
-                    length = len(self.to_float_array(value))
+                    length = len(to_float_array(value))
                     invalid = length != 0 and (length % 2 == 1 or length < 6)
                 elif param.type is models.MultiPointField:
                     description = 'multi-point value'
                     # just check the array contains matching pairs
-                    length = len(self.to_float_array(value))
+                    length = len(to_float_array(value))
                     invalid = length % 2 == 1
                 elif param.type is FloatArrayField:
                     description = 'floating point array value'
-                    value = self.to_float_array(value)
+                    value = to_float_array(value)
+                elif param.type is CharArrayField:
+                    description = 'string array value'
+                    value = to_str_array(value)
+
+                    # if there is a 'to_db' transform,
+                    # apply it to each element in the list
+                    if param.to_db is not None:
+                        value = [param.to_db(v) for v in value]
+
                 elif param.type is models.FloatField:
                     description = 'floating point value'
                     value = float(value)
                 elif param.type is models.IntegerField:
                     description = 'integer value'
                     value = int(value)
+                elif param.to_db is not None:
+                    description = 'value'
+                    value = param.to_db(value)
+
                 else:
                     raise RuntimeError(
                         "Invalid parameter type %s for parameter %s" % (
@@ -346,7 +364,6 @@
                               (value, description, name))
 
         return (len(errors) == 0, errors)
->>>>>>> cb6e6cb0
 
 
 def default_validators(sections, params):
@@ -376,7 +393,7 @@
     validators.add(parameter)
     validators.add(file_path)
 
-    if params.get(CALCULATION_MODE) == DISAGGREGATION_MODE:
-        validators.add(DisaggregationValidator(params))
+    #if params.get(CALCULATION_MODE) == DISAGGREGATION_MODE:
+    #    validators.add(DisaggregationValidator(params))
 
     return validators