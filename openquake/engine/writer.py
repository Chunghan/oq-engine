--- conflicted
+++ resolved
@@ -171,12 +171,8 @@
         Append an object to the list of objects to save. If the list exceeds
         the max_cache_size, flush it on the database.
         """
-<<<<<<< HEAD
-        assert isinstance(obj, self.table)
-=======
         assert isinstance(obj, self.table), 'Expected instance of %s, got %r' \
             % (self.table.__name__, obj)
->>>>>>> 45768b8a
         line = self.to_line(obj)
         self.stringio.write(line + '\n')
         self.nlines += 1
