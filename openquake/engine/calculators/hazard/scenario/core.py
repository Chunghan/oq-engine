--- conflicted
+++ resolved
@@ -53,20 +53,7 @@
 
 
 @tasks.oqtask
-<<<<<<< HEAD
 def compute_gmfs(job_id, task_seeds, rupture, gmf_id):
-=======
-def gmfs(job_id, sites, rupture, gmf_id, task_seed, realizations):
-    """
-    A celery task wrapper function around :func:`compute_gmfs`.
-    See :func:`compute_gmfs` for parameter definitions.
-    """
-    numpy.random.seed(task_seed)
-    compute_gmfs(job_id, sites, rupture, gmf_id, realizations)
-
-
-def compute_gmfs(job_id, sites, rupture, gmf_id, realizations):
->>>>>>> 5d1e218d
     """
     Compute ground motion fields and store them in the db.
 
@@ -96,8 +83,6 @@
             correlation_model=correlation_model)
     with EnginePerformanceMonitor('saving gmfs', job_id, compute_gmfs):
         save_gmf(gmf_id, gmf_dict, hc.site_collection)
-
-compute_gmfs.ignore_result = False  # essential
 
 
 @transaction.commit_on_success(using='reslt_writer')
@@ -193,12 +178,9 @@
         # create an associated gmf record
         self.gmf = models.Gmf.objects.create(output=output)
 
-<<<<<<< HEAD
     def execute(self):
         self.parallelize(self.core_calc_task, self.task_arg_gen(BLOCK_SIZE))
 
-=======
->>>>>>> 5d1e218d
     def task_arg_gen(self, block_size):
         """
         Loop through realizations and sources to generate a sequence of
